--- conflicted
+++ resolved
@@ -1,6 +1,6 @@
 import pulp
 
-from src.decision_analysis.decision_making import Dataset, Ranking, Comparison, ComparisonType
+from src.decision_analysis.decision_making import Dataset, Ranking, Comparison
 
 
 class UTA:
@@ -27,10 +27,7 @@
         self.comparisons = comparisons
         self.preference_info_ranking = Ranking(alternatives=dataset.alternative_names)
         self.preference_info_ranking.add_comparisons(comparisons)
-
-<<<<<<< HEAD
         self.epsilon = epsilon
-=======
         # Check value_function.characteristic_points_locations and compare if they are within the range of the
         # dataset
         for i, criterion in enumerate(self.dataset.criteria):
@@ -55,7 +52,8 @@
     @property
     def n_criteria(self):
         return len(self.dataset.data.shape[1])
->>>>>>> 90dbdd51
+
+
 
     def find_minimal_inconsistent_subset(self, ranking: Ranking) -> list[Comparison]:
         """Finds a minimal subset of constraints that need to be removed to restore consistency.
